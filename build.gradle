buildscript {
    repositories {
        gradlePluginPortal()
        mavenCentral()
    }

    dependencies {
        classpath 'com.palantir.gradle.externalpublish:gradle-external-publish-plugin:1.10.0'
        classpath 'com.palantir.javaformat:gradle-palantir-java-format:2.16.0'
<<<<<<< HEAD
        classpath 'com.palantir.gradle.consistentversions:gradle-consistent-versions:2.6.0'
        classpath 'com.palantir.baseline:gradle-baseline-java:4.66.0'
=======
        classpath 'com.palantir.gradle.consistentversions:gradle-consistent-versions:2.7.0'
        classpath 'com.palantir.baseline:gradle-baseline-java:4.58.0'
>>>>>>> 5e828795
        classpath 'com.palantir.gradle.gitversion:gradle-git-version:0.13.0'
    }
}

apply plugin: 'com.palantir.external-publish'
apply plugin: 'com.palantir.baseline'
apply plugin: 'com.palantir.git-version'
apply plugin: 'com.palantir.consistent-versions'
apply plugin: 'com.palantir.baseline-java-versions'

javaVersions {
    libraryTarget = 8
    runtime = 17
}

version System.env.CIRCLE_TAG ?: gitVersion()

allprojects {
    apply plugin: 'com.palantir.java-format'
    version rootProject.version
    group 'com.palantir.jvm.diagnostics'

    repositories {
        mavenCentral()
    }
}

subprojects {
    apply plugin: 'java-library'
    apply plugin: 'com.palantir.baseline-class-uniqueness'

    tasks.check.dependsOn(javadoc)
}<|MERGE_RESOLUTION|>--- conflicted
+++ resolved
@@ -7,13 +7,8 @@
     dependencies {
         classpath 'com.palantir.gradle.externalpublish:gradle-external-publish-plugin:1.10.0'
         classpath 'com.palantir.javaformat:gradle-palantir-java-format:2.16.0'
-<<<<<<< HEAD
-        classpath 'com.palantir.gradle.consistentversions:gradle-consistent-versions:2.6.0'
+        classpath 'com.palantir.gradle.consistentversions:gradle-consistent-versions:2.7.0'
         classpath 'com.palantir.baseline:gradle-baseline-java:4.66.0'
-=======
-        classpath 'com.palantir.gradle.consistentversions:gradle-consistent-versions:2.7.0'
-        classpath 'com.palantir.baseline:gradle-baseline-java:4.58.0'
->>>>>>> 5e828795
         classpath 'com.palantir.gradle.gitversion:gradle-git-version:0.13.0'
     }
 }
